--- conflicted
+++ resolved
@@ -274,7 +274,6 @@
         db.commit()
 
 
-<<<<<<< HEAD
 def update_score(nick, chan, db, conn, shoot=0, friend=0):
     score = db.execute(select([table.c.shot, table.c.befriend])
                        .where(table.c.network == conn.name)
@@ -284,26 +283,6 @@
         score = score[0]
         score += 1
         dbupdate(nick, chan, db, conn, score[0] + shoot, score[1] + friend)
-=======
-@hook.command("bang", autohelp=False)
-def bang(nick, chan, message, db, conn, notice):
-    """- when there is a duck on the loose use this command to shoot it."""
-    global game_status, scripters
-    if chan in opt_out:
-        return
-    network = conn.name
-    out = ""
-    miss = ["WHOOSH! You missed the duck completely!", "Your gun jammed!", "Better luck next time.",
-            "WTF?! Who are you, Kim Jong Un firing missiles? You missed."]
-    if not game_status[network][chan]['game_on']:
-        return "There is no activehunt right now. Use .starthunt to start a game."
-    elif game_status[network][chan]['duck_status'] != 1:
-        if game_status[network][chan]['no_duck_kick'] == 1:
-            out = "KICK {} {} :There is no duck! What are you shooting at?".format(chan, nick)
-            conn.send(out)
-            return
-        return "There is no duck. What are you shooting at?"
->>>>>>> 4542cd1c
     else:
         dbadd_entry(nick, chan, db, conn, shoot, friend)
 
@@ -317,7 +296,6 @@
     status = game_status[network][chan]
 
     out = ""
-<<<<<<< HEAD
     if attack == "shoot":
         miss = [
             "WHOOSH! You missed the duck completely!", "Your gun jammed!",
@@ -331,9 +309,6 @@
     else:
         miss = [
             "The duck didn't want to be friends, maybe next time.",
-=======
-    miss = ["The duck didn't want to be friends, maybe next time.",
->>>>>>> 4542cd1c
             "Well this is awkward, the duck needs to think about it.",
             "The duck said no, maybe bribe it with some pizza? Ducks love pizza don't they?",
             "Who knew ducks could be so picky?"
