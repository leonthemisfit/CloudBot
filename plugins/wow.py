--- conflicted
+++ resolved
@@ -8,37 +8,9 @@
 """
 
 import re
-<<<<<<< HEAD
-
 import requests
 
 from cloudbot import hook, web
-
-
-@hook.command(["armory", "armoury"])
-def armoury(inp):
-    """armoury  [realm] [character name] [region = EU] - Look up character and returns API data."""
-
-    # Splits the input, builds the API url, and returns the formatted data to user.
-    splitinput = inp.lower().split()
-
-    if len(splitinput) < 2:
-        return 'armoury [realm] [character name] [region = EU] - Look up character and returns API data.'
-
-    realm = splitinput[0].replace('_', '-')
-    charname = splitinput[1]
-
-    # Sets the default region to EU if none specified.
-    if len(splitinput) < 3:
-        region = 'eu'
-    else:
-        region = splitinput[2]
-=======
->>>>>>> 426c9559
-
-import requests
-from util import hook, web
-
 
 
 def wow_armoury_data(link):
@@ -59,7 +31,7 @@
         try:
             data.raise_for_status()
         except Exception as e:
-            return 'An error occured while trying to fetch the data. ({})'.format(str(e))
+            return 'An error occurred while trying to fetch the data. ({})'.format(str(e))
 
     data = data.json()
 
@@ -74,28 +46,17 @@
         niceurl = link.replace('/api/wow/', '/wow/en/') + '/simple'
 
         try:
-<<<<<<< HEAD
-            return '{0} is a level \x0307{1}\x0F {2} {3} on {4} with \x0307{5}\x0F achievement points and \x0307{6}\x0F honourable kills. Armoury Profile: {7}' \
-                .format(data['name'], data['level'], wow_get_gender(data['gender']), wow_get_class(data['class'], True),
-                        data['realm'],
-                        data['achievementPoints'], data['totalHonorableKills'], web.isgd(niceurl))
-=======
             return '{0} is a level \x0307{1}\x0F {2} {3} on {4} with \x0307{5}\x0F achievement points and \x0307{6}' \
                    '\x0F honourable kills. Armoury Profile: {7}' \
                 .format(data['name'], data['level'], wow_get_gender(data['gender']), wow_get_class(data['class'], True),
-                        data['realm'], data['achievementPoints'], data['totalHonorableKills'], web.isgd(niceurl))
->>>>>>> 426c9559
+                        data['realm'], data['achievementPoints'], data['totalHonorableKills'], web.shorten(niceurl))
         except Exception as e:
             return 'Unable to fetch information for {}. Does the realm or character exist? ({})'.format(niceurl, str(e))
 
-    return 'An unexpected error occured.'
+    return 'An unexpected error occurred.'
 
 
-<<<<<<< HEAD
-def wow_get_gender(genderid):
-=======
 def wow_get_gender(gender_id):
->>>>>>> 426c9559
     """Formats a gender ID to a readable gender name"""
     gender = 'unknown'
 
@@ -107,11 +68,7 @@
     return gender
 
 
-<<<<<<< HEAD
-def wow_get_class(classid, colours=False):
-=======
 def wow_get_class(class_id, colours=False):
->>>>>>> 426c9559
     """Formats a class ID to a readable name, data from http://eu.battle.net/api/wow/data/character/classes"""
     if colours:
         # Format their colours according to class colours.
@@ -127,22 +84,13 @@
             11: "Druid"
         }
 
-<<<<<<< HEAD
-    if classid in classids:
-        return classids[classid]
-=======
     if class_id in class_ids:
         return class_ids[class_id]
->>>>>>> 426c9559
     else:
         return 'unknown'
 
 
-<<<<<<< HEAD
-def wow_get_race(raceid):
-=======
 def wow_get_race(race_id):
->>>>>>> 426c9559
     """Formats a race ID to a readable race name, data from http://eu.battle.net/api/wow/data/character/races"""
     race_ids = {
         1: "Human", 2: "Orc", 3: "Dwarf", 4: "Night Elf", 5: "Undead", 6: "Tauren", 7: "Gnome",
@@ -172,25 +120,24 @@
         return False
 
 
-@hook.command('armory')
-@hook.command
-def armoury(inp):
+@hook.command(['armory', 'armoury'])
+def armoury(text):
     """armoury [realm] [character name] [region = EU] - Look up character and returns API data."""
 
     # Splits the input, builds the API url, and returns the formatted data to user.
-    splitinput = inp.lower().split()
+    spitinput = text.lower().split()
 
-    if len(splitinput) < 2:
+    if len(spitinput) < 2:
         return 'armoury [realm] [character name] [region = EU] - Look up character and returns API data.'
 
-    realm = splitinput[0].replace('_', '-')
-    char_name = splitinput[1]
+    realm = spitinput[0].replace('_', '-')
+    char_name = spitinput[1]
 
     # Sets the default region to EU if none specified.
-    if len(splitinput) < 3:
+    if len(spitinput) < 3:
         region = 'eu'
     else:
-        region = splitinput[2]
+        region = spitinput[2]
 
     if not re.match(r"^[a-z]{1,3}$", region):
         return 'The region specified is not a valid region. Valid regions: eu, us, sea, kr, tw.'
@@ -213,5 +160,4 @@
 
     link = "http://{0}.battle.net/api/wow/character/{1}/{2}".format(region, realm, char_name)
 
-    return wow_armoury_data(link)
-
+    return wow_armoury_data(link)