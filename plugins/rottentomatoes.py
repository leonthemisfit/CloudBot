--- conflicted
+++ resolved
@@ -41,11 +41,7 @@
                "Audience Rating: \x02{}%\x02 - {}".format(title, audience_score, url)
 
     review_params = {
-<<<<<<< HEAD
         'review_type': 'all',
-=======
-        'review_type': "all",
->>>>>>> 02453611
         'apikey': api_key
     }
 
@@ -57,11 +53,6 @@
 
     review_count = reviews['total']
 
-<<<<<<< HEAD
-=======
-    # review_count = 0
-
->>>>>>> 02453611
     fresh = int(critics_score * review_count / 100)
     rotten = review_count - fresh
 
