language: python
python:
  - "3.4"
  - "3.5"
  - "3.6"
  - "3.7-dev"

install:
  - "sudo apt-get update -q"
  - "sudo apt-get install -y python3-lxml"
  - "pip install -r ./travis/requirements.txt"

script:
  - "python ./travis/test_json.py"
<<<<<<< HEAD
  - "git diff --diff-filter=d --name-only ${TRAVIS_COMMIT_RANGE} | grep -i "\.py$" | xargs -r pylint --rcfile=travis/pylintrc"
=======
  - "git diff --diff-filter=d --name-only ${TRAVIS_COMMIT_RANGE} | grep -i '\\.py$' | xargs pylint --rcfile=travis/pylintrc"
>>>>>>> 89e94f63
  - "py.test . -v --cov . --cov-report term-missing"

after_success:
  - "coveralls"

env:
  - PYTHONPATH=.<|MERGE_RESOLUTION|>--- conflicted
+++ resolved
@@ -12,11 +12,7 @@
 
 script:
   - "python ./travis/test_json.py"
-<<<<<<< HEAD
-  - "git diff --diff-filter=d --name-only ${TRAVIS_COMMIT_RANGE} | grep -i "\.py$" | xargs -r pylint --rcfile=travis/pylintrc"
-=======
-  - "git diff --diff-filter=d --name-only ${TRAVIS_COMMIT_RANGE} | grep -i '\\.py$' | xargs pylint --rcfile=travis/pylintrc"
->>>>>>> 89e94f63
+  - "git diff --diff-filter=d --name-only ${TRAVIS_COMMIT_RANGE} | grep -i '\\.py$' | xargs -r pylint --rcfile=travis/pylintrc"
   - "py.test . -v --cov . --cov-report term-missing"
 
 after_success:
