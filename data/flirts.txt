--- conflicted
+++ resolved
@@ -76,20 +76,13 @@
 I'm not drunk, I'm just intoxicated by you.
 Your body is 65% water and I'm thirsty.
 My doctor says I'm lacking Vitamin U.
-<<<<<<< HEAD
-You look so familiar… didn't we take a class together? I could've sworn we had chemistry.
-=======
 You look so familiar... didn't we take a class together? I could've sworn we had chemistry.
->>>>>>> 075a2f90
 If I had a star for every time you brightened my day, I'd have a galaxy in my hand.
 Damn, if being sexy was a crime, you'd be guilty as charged!
 I thought happiness started with an H. Why does mine start with U?
 I bet you $20 you're gonna turn me down.
 When I first saw you I looked for a signature, because every masterpiece has one.
-<<<<<<< HEAD
 I like Legos, you like Legos, why don't we build a relationship?
-=======
->>>>>>> 075a2f90
 Would you grab my arm so I can tell my friends I've been touched by an angel?
 Of all the beautiful curves on your body, your smile is my favorite.
 Did you have lucky charms for breakfast? Because you look magically delicious!
@@ -100,18 +93,11 @@
 There must be something wrong with my eyes, I can't take them off you.
 Is your name "swiffer"? 'Cause you just swept me off my feet.
 Are you going to kiss me or do I have to lie to my diary?
-<<<<<<< HEAD
-You know, Dr. Phil says I'm afraid of commitment...Want to help prove him wrong?
-If you were a transformer, your name would be Optimus Fine.
-I know milk does a body good, but baby, how much have you been drinking?
-Are you an alien, cause you're out of this world.
 Baby, I'm no Fred Flintstone, but I can make your Bedrock!
-=======
 You know, Dr. Phil says I'm afraid of commitment... Want to help prove him wrong?
 If you were a transformer, your name would be Optimus Fine.
 I know milk does a body good, but baby, how much have you been drinking?
 Are you an alien, cause you're out of this world.
->>>>>>> 075a2f90
 Are your parents bakers? Cause they sure made you a cutie pie!
 Did you go to bed early last night? From the looks of it, you got your beauty sleep.
 You spend so much time in my mind, I should charge you rent.
@@ -120,16 +106,10 @@
 Be unique and different, say yes.
 Are you a Snickers bar? Cause you satisfy me.
 Are you a magnet, cause I'm attracted to you.
-<<<<<<< HEAD
 Let's make like a fabric softener and 'Snuggle
 On a scale of 1 to 10, you're a 9. I'm the 1 you need.
 I was feeling kinda off today, but you definitely turned me on.
 Are you a beaver? Cause daaaaam!
-=======
-On a scale of 1 to 10, you're a 9. I'm the 1 you need.
-I was feeling kinda off today, but you definitely turned me on.
-I hope you have pet insurance, because I'm going to destroy that pussy.
->>>>>>> 075a2f90
 I hope you know CPR, cuz you take my breath away!
 Do you live on a chicken farm? 'Cause you sure know how to raise a cock.
 I'm no weather man, but you can expect more than a few inches tonight.
@@ -147,10 +127,7 @@
 You're so hot, even my pants are falling for you!
 Baby I last longer than a white crayon.
 Do you have a phone in your back pocket? Because your booty is calling me.
-<<<<<<< HEAD
 Does your ass have Allstate insurance? No, do you want it to be in good hands?
-=======
->>>>>>> 075a2f90
 You have been very naughty. Go to my room!
 Do you come here often or wait till you get home?
 Don't ever change. Just get naked.
@@ -160,11 +137,7 @@
 Are you my new boss, because you just gave me a raise.
 You must be yogurt because I want to spoon you.
 I'm peanut butter, you're jelly, let's have sex.
-<<<<<<< HEAD
 Is your name Osteoporosis? Because you're giving me a serious bone condition
-=======
-Is your name Osteoporosis? Because you're giving me a serious bone condition.
->>>>>>> 075a2f90
 Is your name winter? Because you'll be coming soon.
 Do you work for Papa Johns? Cause I wanna get a fine pizza ass.
 Let's go back to my room and do some math: Add a bed, subtract our clothes, divide your legs, and multiply.
@@ -172,12 +145,8 @@
 There are 206 bones in the human body. How would you like one more?
 Those are nice jeans, do you think I could get in them?
 Hey baby there's a party in my pants and you are invited!
-<<<<<<< HEAD
 Hey I'm looking for treasure, Can I look around your chest?
 You smell... We should go take a shower together.
-=======
-Hey I'm looking for treasure, can I look around your chest?
->>>>>>> 075a2f90
 I bet my tongue can beat up your tongue.
 There are plenty of fish in the sea, but you're the only one I'd like to catch and mount back at my place.
 I heard your ankles were having a party... want to invite your pants down?
@@ -185,10 +154,7 @@
 I'm a writer, you're a writer, how about we get naked together and put some poetry in motion?
 How about you be my story and I'll be your climax!
 Do you sleep on your stomach? No, can I?
-<<<<<<< HEAD
 Lets play "Titanic." When I say "Iceburg!" you do down.
-=======
->>>>>>> 075a2f90
 Don't you think most people who use pick-up lines are dipsticks? Yes, in that case, mind if I check your oil level?
 I'm easy. Are you?
 If I'm a pain in your ass, we can just add more lubricants.
@@ -196,16 +162,9 @@
 Roses are red, violets are blue, I suck at pick up lines, nice butt.
 Want to spend the night at my house tonight? The couch may not pull out, but I do.
 What are you doing tonight? Besides me, of course?
-<<<<<<< HEAD
 My name is Skittles... wanna taste my rainbow?
 You remind me of a crop, because I wanna plow you.
 Are those space pants? Cuz your ass is out of this world!
 Are you the SAT because I'd do you for 3 hours and 45 minutes with a 10 minute break halfway through for snacks, and then I can stare at you for like 10 minutes and think 'wow, I hope I don't ruin this.'"
 Are you hungry? Cause I got something for you to eat.
-I'll toss your salad fresh every day.
-=======
-You remind me of a crop, because I wanna plow you.
-Are those space pants? Cuz your ass is out of this world!
-Are you a hammer? Cuz I'd like to nail you!
-Are you a git? Cuz I'd like to commit to you!
->>>>>>> 075a2f90
+I'll toss your salad fresh every day.