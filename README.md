--- conflicted
+++ resolved
@@ -3,7 +3,7 @@
 ### About
 CloudBot is very heavily based on [Skybot](http://git.io/skybot) by rmmh.  
 
-CloudBot is meant to be a simple, extendable python IRC bot, with minimal magic.  To write your own plugins, vist the [Plugin Wiki Page](http://git.io/cloudbotplugins).
+CloudBot is meant to be a simple, extendable Python IRC bot, with minimal magic.  To write your own plugins, vist the [Plugin Wiki Page](http://git.io/cloudbotplugins).
 
 More at the [wiki](http://git.io/cloudbotwiki).
 
@@ -12,15 +12,15 @@
 Unzip, and follow the install directions.
 
 ### Install
-<<<<<<< HEAD
-Before you can run the bot, you need to install a few Python modules. These are `lXML`, and `BeautifulSoup`.  These can be installed with PIP (The python packager):
-=======
-Before you can run the bot, you need to install a few Python modules. These are `lXML`, `BeautifulSoup`, `Enchant` and `HTTPlib2.  You will allso need `pip` for MyGengo. On Debian based systems, these can be installed using the following commands:
->>>>>>> 84c83d8c
+Before you can run the bot, you need to install a few Python modules. These are `lXML`, `BeautifulSoup`, `MyGengo`, and `HTTPlib2`.  These can be installed with PIP (The python packager):
 
 `sudo pip install lxml`
 
 `sudo pip install beautifulsoup`
+
+`sudo pip install mygengo`
+
+`sudo pip install httplib2`
 
 On Debian based systems, you can get pip with
 
@@ -29,18 +29,6 @@
 For .spell to work, we also need a library called `Enchant`.  On Debian based systems, install with
 
 `sudo apt-get install python-enchant`
-
-<<<<<<< HEAD
-Otherwise, use Google to find source packages.
-=======
-`sudo apt-get install python-httplib2`
-
-`sudo apt-get install python-pip`
-
-Install mygengo with
-
-`sudo pip install mygengo`
->>>>>>> 84c83d8c
 
 In addition, for .whois to work optimally, you must have `whois` installed. Again, on Debian based systems, install it with 
 
